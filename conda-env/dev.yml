--- conflicted
+++ resolved
@@ -18,12 +18,8 @@
     - numpy=1.23.5
     - pandas=1.5.3
     - python-dateutil=2.8.2
-<<<<<<< HEAD
-    - xarray=2023.1.0
+    - xarray=2023.3.0
     - xgcm=0.8.0
-=======
-    - xarray=2023.3.0
->>>>>>> c9bcbcdb
     # ==================
     # Optional
     # ==================
@@ -35,20 +31,12 @@
     # ==================
     - sphinx=5.3.0
     - sphinx-autosummary-accessors=2022.4.0
-<<<<<<< HEAD
-    - sphinx-book-theme=0.3.3
-    - sphinx-copybutton=0.5.0
-    - nbsphinx=0.8.12
-    - pandoc=2.19.2
-    - ipython=8.8.0 # Required for nbsphinx syntax highlighting
-    - gsw_xarray # Required for vertical regridding example
-=======
     - sphinx-book-theme=1.0.1
     - sphinx-copybutton=0.5.1
     - nbsphinx=0.9.1
     - pandoc=3.1.1
     - ipython=8.11.0 # Required for nbsphinx syntax highlighting
->>>>>>> c9bcbcdb
+    - gsw_xarray # Required for vertical regridding example
     # ==================
     # Quality Assurance
     # ==================

--- conflicted
+++ resolved
@@ -29,10 +29,6 @@
     - sphinx-book-theme
     - sphinx-copybutton
     - nbsphinx
-<<<<<<< HEAD
-    - sphinx-design
-=======
->>>>>>> d0e33aae
     - pandoc
     - ipython # Required for nbsphinx syntax highlighting
     - gsw-xarray # Required for vertical regridding example

--- conflicted
+++ resolved
@@ -25,12 +25,7 @@
         "Programming Language :: Python :: 3.9",
         "Programming Language :: Python :: 3.10",
     ],
-<<<<<<< HEAD
-    description="Xarray Extended with Climate Data Analysis Tools",
-=======
     description="Xarray Climate Data Analysis Tools",
-    install_requires=install_requires,
->>>>>>> 350ac8b3
     license="Apache-2.0",
     long_description=readme + "\n\n" + history,
     include_package_data=True,

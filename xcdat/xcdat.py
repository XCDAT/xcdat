"""Main xcdat module."""
<<<<<<< HEAD
from typing import Any, Dict, List, Optional, Union
=======
from typing import Dict, List, Literal, Optional, Union
>>>>>>> 2b639a10

import xarray as xr

from xcdat.bounds import BoundsAccessor, BoundsAxis
from xcdat.regridder.accessor import DatasetRegridderAccessor  # noqa: F401
from xcdat.spatial_avg import RegionAxisBounds, SpatialAverageAccessor, SpatialAxis
from xcdat.utils import is_documented_by


@xr.register_dataset_accessor("xcdat")
class XCDATAccessor:
    """
    A class representing XCDATAccessor, which combines all of the public methods
    of XCDAT accessors into a centralized namespace ("xcdat").

    Examples
    ========
    Import xcdat module:

    >>> import xcdat

    Access ``XCDATAccessor`` methods:

    >>> ds.xcdat.<name_of_method>
    >>>
    >>> # Spatial averaging
    >>> ds.xcdat.spatial_avg(...)
    """

    def __init__(self, dataset: xr.Dataset):
        self._dataset: xr.Dataset = dataset

    @is_documented_by(SpatialAverageAccessor.spatial_avg)
    def spatial_avg(
        self,
        data_var: Optional[str] = None,
        axis: Union[List[SpatialAxis], SpatialAxis] = ["lat", "lon"],
        weights: Union[Literal["generate"], xr.DataArray] = "generate",
        lat_bounds: Optional[RegionAxisBounds] = None,
        lon_bounds: Optional[RegionAxisBounds] = None,
    ) -> xr.Dataset:
        obj = SpatialAverageAccessor(self._dataset)
        return obj.spatial_avg(data_var, axis, weights, lat_bounds, lon_bounds)

    @is_documented_by(DatasetRegridderAccessor.regrid)
    def regrid(
        self,
        dst_grid: xr.Dataset,
        tool: str,
        **options: Any,
    ) -> xr.Dataset:
        obj = DatasetRegridderAccessor(self._dataset)
        return obj.regrid(dst_grid, tool, **options)

    @property  # type: ignore
    @is_documented_by(BoundsAccessor.bounds)
    def bounds(self) -> Dict[str, Optional[xr.DataArray]]:
        obj = BoundsAccessor(self._dataset)
        return obj.bounds

    @is_documented_by(BoundsAccessor.add_missing_bounds)
    def add_missing_bounds(self) -> xr.Dataset:
        obj = BoundsAccessor(self._dataset)
        return obj.add_missing_bounds()

    @is_documented_by(BoundsAccessor.get_bounds)
    def get_bounds(self, axis: BoundsAxis) -> xr.DataArray:
        obj = BoundsAccessor(self._dataset)
        return obj.get_bounds(axis)

    @is_documented_by(BoundsAccessor.add_bounds)
    def add_bounds(self, axis: BoundsAxis, width: float = 0.5) -> xr.Dataset:
        obj = BoundsAccessor(self._dataset)
        return obj.add_bounds(axis, width)<|MERGE_RESOLUTION|>--- conflicted
+++ resolved
@@ -1,9 +1,5 @@
 """Main xcdat module."""
-<<<<<<< HEAD
-from typing import Any, Dict, List, Optional, Union
-=======
-from typing import Dict, List, Literal, Optional, Union
->>>>>>> 2b639a10
+from typing import Any, Dict, List, Literal, Optional, Union
 
 import xarray as xr
 

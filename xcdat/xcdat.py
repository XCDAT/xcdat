"""Main xcdat module."""
from typing import Any, Dict, List, Literal, Optional, Union

import xarray as xr

from xcdat.bounds import BoundsAccessor, BoundsAxis
<<<<<<< HEAD
from xcdat.regridder.accessor import DatasetRegridderAccessor, RegridTool  # noqa: F401
from xcdat.spatial_avg import RegionAxisBounds, SpatialAverageAccessor, SpatialAxis
=======
from xcdat.spatial import RegionAxisBounds, SpatialAccessor, SpatialAxis
from xcdat.temporal import Frequency, Mode, SeasonConfig, TemporalAccessor
>>>>>>> 1fdc8a97
from xcdat.utils import is_documented_by


@xr.register_dataset_accessor("xcdat")
class XCDATAccessor:
    """
    A class representing XCDATAccessor, which combines all of the public methods
    of XCDAT accessors into a centralized namespace ("xcdat").

    Examples
    ========
    Import xcdat module:

    >>> import xcdat

    Access ``XCDATAccessor`` methods:

    >>> ds.xcdat.<name_of_method>
    >>>
    >>> # Spatial averaging
    >>> ds.xcdat.spatial_avg(...)
    """

    def __init__(self, dataset: xr.Dataset):
        self._dataset: xr.Dataset = dataset

    @is_documented_by(SpatialAccessor.spatial_avg)
    def spatial_avg(
        self,
        data_var: str,
        axis: Union[List[SpatialAxis], SpatialAxis] = ["lat", "lon"],
        weights: Union[Literal["generate"], xr.DataArray] = "generate",
        lat_bounds: Optional[RegionAxisBounds] = None,
        lon_bounds: Optional[RegionAxisBounds] = None,
    ) -> xr.Dataset:
        obj = SpatialAccessor(self._dataset)
        return obj.spatial_avg(data_var, axis, weights, lat_bounds, lon_bounds)

<<<<<<< HEAD
    @is_documented_by(DatasetRegridderAccessor.regrid)
    def regrid(
        self,
        data_var: str,
        dst_grid: xr.Dataset,
        tool: RegridTool,
        **options: Any,
    ) -> xr.Dataset:
        obj = DatasetRegridderAccessor(self._dataset)
        return obj.regrid(data_var, dst_grid, tool, **options)
=======
    @is_documented_by(TemporalAccessor.temporal_avg)
    def temporal_avg(
        self,
        data_var: str,
        mode: Mode,
        freq: Frequency,
        weighted: bool = True,
        center_times: bool = False,
        season_config: SeasonConfig = {
            "dec_mode": "DJF",
            "drop_incomplete_djf": False,
            "custom_seasons": None,
        },
    ) -> xr.Dataset:
        obj = TemporalAccessor(self._dataset)
        return obj.temporal_avg(
            data_var, mode, freq, weighted, center_times, season_config
        )

    @is_documented_by(TemporalAccessor.departures)
    def departures(self, data_var: str) -> xr.Dataset:
        obj = TemporalAccessor(self._dataset)
        return obj.departures(data_var)

    @is_documented_by(TemporalAccessor.center_times)
    def center_times(self):
        obj = TemporalAccessor(self._dataset)
        return obj.center_times(self._dataset)
>>>>>>> 1fdc8a97

    @property  # type: ignore
    @is_documented_by(BoundsAccessor.bounds)
    def bounds(self) -> Dict[str, Optional[xr.DataArray]]:
        obj = BoundsAccessor(self._dataset)
        return obj.bounds

    @is_documented_by(BoundsAccessor.add_missing_bounds)
    def add_missing_bounds(self) -> xr.Dataset:
        obj = BoundsAccessor(self._dataset)
        return obj.add_missing_bounds()

    @is_documented_by(BoundsAccessor.get_bounds)
    def get_bounds(self, axis: BoundsAxis) -> xr.DataArray:
        obj = BoundsAccessor(self._dataset)
        return obj.get_bounds(axis)

    @is_documented_by(BoundsAccessor.add_bounds)
    def add_bounds(self, axis: BoundsAxis, width: float = 0.5) -> xr.Dataset:
        obj = BoundsAccessor(self._dataset)
        return obj.add_bounds(axis, width)<|MERGE_RESOLUTION|>--- conflicted
+++ resolved
@@ -4,13 +4,9 @@
 import xarray as xr
 
 from xcdat.bounds import BoundsAccessor, BoundsAxis
-<<<<<<< HEAD
 from xcdat.regridder.accessor import DatasetRegridderAccessor, RegridTool  # noqa: F401
-from xcdat.spatial_avg import RegionAxisBounds, SpatialAverageAccessor, SpatialAxis
-=======
 from xcdat.spatial import RegionAxisBounds, SpatialAccessor, SpatialAxis
 from xcdat.temporal import Frequency, Mode, SeasonConfig, TemporalAccessor
->>>>>>> 1fdc8a97
 from xcdat.utils import is_documented_by
 
 
@@ -37,6 +33,17 @@
     def __init__(self, dataset: xr.Dataset):
         self._dataset: xr.Dataset = dataset
 
+    @is_documented_by(DatasetRegridderAccessor.regrid)
+    def regrid(
+        self,
+        data_var: str,
+        dst_grid: xr.Dataset,
+        tool: RegridTool,
+        **options: Any,
+    ) -> xr.Dataset:
+        obj = DatasetRegridderAccessor(self._dataset)
+        return obj.regrid(data_var, dst_grid, tool, **options)
+
     @is_documented_by(SpatialAccessor.spatial_avg)
     def spatial_avg(
         self,
@@ -49,18 +56,6 @@
         obj = SpatialAccessor(self._dataset)
         return obj.spatial_avg(data_var, axis, weights, lat_bounds, lon_bounds)
 
-<<<<<<< HEAD
-    @is_documented_by(DatasetRegridderAccessor.regrid)
-    def regrid(
-        self,
-        data_var: str,
-        dst_grid: xr.Dataset,
-        tool: RegridTool,
-        **options: Any,
-    ) -> xr.Dataset:
-        obj = DatasetRegridderAccessor(self._dataset)
-        return obj.regrid(data_var, dst_grid, tool, **options)
-=======
     @is_documented_by(TemporalAccessor.temporal_avg)
     def temporal_avg(
         self,
@@ -89,7 +84,6 @@
     def center_times(self):
         obj = TemporalAccessor(self._dataset)
         return obj.center_times(self._dataset)
->>>>>>> 1fdc8a97
 
     @property  # type: ignore
     @is_documented_by(BoundsAccessor.bounds)

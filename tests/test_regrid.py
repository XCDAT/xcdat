--- conflicted
+++ resolved
@@ -361,34 +361,34 @@
             }
         )
 
-<<<<<<< HEAD
     def test_vertical_placeholder(self):
-=======
-    def test_missing_dimension(self):
->>>>>>> c70827ac
         ds = fixtures.generate_dataset(
             decode_times=True, cf_compliant=False, has_bounds=True
         )
 
-<<<<<<< HEAD
-=======
-        del ds.lat.attrs["axis"]
-
->>>>>>> c70827ac
         output_grid = grid.create_gaussian_grid(32)
 
         regridder = regrid2.Regrid2Regridder(ds, output_grid)
 
-<<<<<<< HEAD
         with pytest.raises(NotImplementedError, match=""):
             regridder.vertical("so", ds)
-=======
+
+    def test_missing_dimension(self):
+        ds = fixtures.generate_dataset(
+            decode_times=True, cf_compliant=False, has_bounds=True
+        )
+
+        del ds.lat.attrs["axis"]
+
+        output_grid = grid.create_gaussian_grid(32)
+
+        regridder = regrid2.Regrid2Regridder(ds, output_grid)
+
         with pytest.raises(
             RuntimeError,
             match="Could not find axis 'lat', ensure 'lat' exists and the attributes are correct.",
         ):
             regridder.horizontal("ts", ds)
->>>>>>> c70827ac
 
     @pytest.mark.filterwarnings("ignore:.*invalid value.*divide.*:RuntimeWarning")
     def test_output_bounds(self):

--- conflicted
+++ resolved
@@ -343,7 +343,6 @@
             }
         )
 
-<<<<<<< HEAD
     def test_vertical_placeholder(self):
         ds = fixtures.generate_dataset(
             decode_times=True, cf_compliant=False, has_bounds=True
@@ -356,10 +355,7 @@
         with pytest.raises(NotImplementedError, match=""):
             regridder.vertical("so", ds)
 
-    @pytest.mark.filterwarnings("ignore:.*invalid value.*true_divide.*:RuntimeWarning")
-=======
     @pytest.mark.filterwarnings("ignore:.*invalid value.*divide.*:RuntimeWarning")
->>>>>>> d86a1162
     def test_output_bounds(self):
         ds = fixtures.generate_dataset(
             decode_times=True, cf_compliant=False, has_bounds=True

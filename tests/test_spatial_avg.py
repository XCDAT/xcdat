import numpy as np
import pytest
import xarray as xr

from tests.fixtures import generate_dataset
from xcdat.spatial_avg import SpatialAverageAccessor


class TestSpatialAverageAcccessor:
    @pytest.fixture(autouse=True)
    def setup(self):
        self.ds = generate_dataset(cf_compliant=True, has_bounds=True)

    def test__init__(self):
        ds = self.ds.copy()
        obj = SpatialAverageAccessor(ds)

        assert obj._dataset.identical(ds)

    def test_decorator_call(self):
        ds = self.ds.copy()
        obj = ds.spatial

        assert obj._dataset.identical(ds)


class TestSpatialAvg:
    @pytest.fixture(autouse=True)
    def setup(self):
        self.ds = generate_dataset(cf_compliant=True, has_bounds=True)

        # Limit to just 3 data points to simplify testing.
        self.ds = self.ds.isel(time=slice(None, 3))

        # Change the value of the first element so that it is easier to identify
        # changes in the output.
        self.ds["ts"].data[0] = np.full((4, 4), 2.25)

    def test_raises_error_if_data_var_not_in_dataset(self):
        with pytest.raises(KeyError):
            self.ds.spatial.spatial_avg(
                "not_a_data_var",
                axis=["lat", "incorrect_axess"],
            )

    def test_weighted_spatial_average_for_lat_and_lon_region_for_an_inferred_data_var(
        self,
    ):
        ds = self.ds.copy()
        ds.attrs["xcdat_infer"] = "ts"

        # `data_var` kwarg is not specified, so an inference is attempted
        result = ds.spatial.spatial_avg(
            axis=["lat", "lon"], lat_bounds=(-5.0, 5), lon_bounds=(-170, -120.1)
        )

        expected = self.ds.copy()
        expected.attrs["xcdat_infer"] = "ts"
        expected["ts"] = xr.DataArray(
            data=np.array([2.25, 1.0, 1.0]),
            coords={"time": expected.time},
            dims="time",
        )

        assert result.identical(expected)

    def test_weighted_spatial_average_for_lat_and_lon_region_for_explicit_data_var(
        self,
    ):
        ds = self.ds.copy()
        result = ds.spatial.spatial_avg(
            "ts", axis=["lat", "lon"], lat_bounds=(-5.0, 5), lon_bounds=(-170, -120.1)
        )

        expected = self.ds.copy()
        expected["ts"] = xr.DataArray(
            data=np.array([2.25, 1.0, 1.0]),
            coords={"time": expected.time},
            dims="time",
        )

        assert result.identical(expected)

    def test_weighted_spatial_average_for_lat_region(self):
        ds = self.ds.copy()

        # Specifying axis as a str instead of list of str.
        result = ds.spatial.spatial_avg(
            "ts", axis="lat", lat_bounds=(-5.0, 5), lon_bounds=(-170, -120.1)
        )

        expected = self.ds.copy()
        expected["ts"] = xr.DataArray(
            data=np.array(
                [[2.25, 2.25, 2.25, 2.25], [1.0, 1.0, 1.0, 1.0], [1.0, 1.0, 1.0, 1.0]]
            ),
            coords={"time": expected.time, "lon": expected.lon},
            dims=["time", "lon"],
        )

        assert result.identical(expected)

    def test_chunked_weighted_spatial_average_for_lat_region(self):
        ds = self.ds.copy().chunk(2)

        # Specifying axis as a str instead of list of str.
        result = ds.spatial.spatial_avg(
            "ts", axis="lat", lat_bounds=(-5.0, 5), lon_bounds=(-170, -120.1)
        )

        expected = self.ds.copy()
        expected["ts"] = xr.DataArray(
            data=np.array(
                [[2.25, 2.25, 2.25, 2.25], [1.0, 1.0, 1.0, 1.0], [1.0, 1.0, 1.0, 1.0]]
            ),
            coords={"time": expected.time, "lon": expected.lon},
            dims=["time", "lon"],
        )

        assert result.identical(expected)


class TestValidateAxis:
    @pytest.fixture(autouse=True)
    def setup(self):
        self.ds = generate_dataset(cf_compliant=True, has_bounds=True)

    def test_raises_error_if_axis_list_contains_unsupported_axes(self):
        with pytest.raises(ValueError):
            self.ds.spatial._validate_axis(self.ds.ts, axis=["lat", "incorrect_axes"])

    def test_raises_error_if_lat_axes_does_not_exist(self):
        ds = self.ds.copy()
        ds["ts"] = xr.DataArray(data=None, coords={"lon": ds.lon}, dims=["lon"])
        with pytest.raises(KeyError):
            ds.spatial._validate_axis(ds.ts, axis=["lat", "lon"])

    def test_raises_error_if_lon_axes_does_not_exist(self):
        ds = self.ds.copy()
        ds["ts"] = xr.DataArray(data=None, coords={"lat": ds.lat}, dims=["lat"])
        with pytest.raises(KeyError):
            ds.spatial._validate_axis(ds.ts, axis=["lat", "lon"])

    def test_returns_list_of_str_if_axis_is_a_single_supported_str_input(self):
        result = self.ds.spatial._validate_axis(self.ds.ts, axis="lat")
        expected = ["lat"]

        assert result == expected


class TestValidateRegionBounds:
    @pytest.fixture(autouse=True)
    def setup(self):
        self.ds = generate_dataset(cf_compliant=True, has_bounds=True)

    def test_raises_error_if_bounds_type_is_not_a_tuple(self):
        with pytest.raises(TypeError):
            self.ds.spatial._validate_region_bounds("lon", [1, 1])

        with pytest.raises(TypeError):
            self.ds.spatial._validate_region_bounds("lon", "str")

    def test_raises_error_if_there_are_0_elements_in_the_bounds(self):
        with pytest.raises(ValueError):
            self.ds.spatial._validate_region_bounds("lon", ())

    def test_raises_error_if_there_are_more_than_two_elements_in_the_bounds(self):
        with pytest.raises(ValueError):
            self.ds.spatial._validate_region_bounds("lon", (1, 1, 2))

    def test_does_not_raise_error_if_lower_and_upper_bounds_are_floats_or_ints(self):
        self.ds.spatial._validate_region_bounds("lon", (1, 1))
        self.ds.spatial._validate_region_bounds("lon", (1, 1.2))

    def test_raises_error_if_lower_bound_is_not_a_float_or_int(self):
        with pytest.raises(TypeError):
            self.ds.spatial._validate_region_bounds("lat", ("invalid", 1))

    def test_raises_error_if_upper_bound_is_not_a_float_or_int(self):
        with pytest.raises(TypeError):
            self.ds.spatial._validate_region_bounds("lon", (1, "invalid"))

    def test_raises_error_if_lower_lat_bound_is_bigger_than_upper(self):
        with pytest.raises(ValueError):
            self.ds.spatial._validate_region_bounds("lat", (2, 1))

    def test_does_not_raise_error_if_lon_lower_bound_is_larger_than_upper(self):
        self.ds.spatial._validate_region_bounds("lon", (2, 1))


class TestValidateWeights:
    def setup(self):
        self.ds = generate_dataset(cf_compliant=True, has_bounds=True)
        self.weights = xr.DataArray(
            data=np.ones((4, 4)),
            coords={"lat": self.ds.lat, "lon": self.ds.lon},
            dims=["lat", "lon"],
        )

    def test_no_error_is_raised_when_spatial_dim_sizes_align_between_weights_and_data_var(
        self,
    ):
        weights = xr.DataArray(
            data=np.ones((4, 4)),
            coords={"lat": self.ds.lat, "lon": self.ds.lon},
            dims=["lat", "lon"],
        )
        self.ds.spatial._validate_weights(self.ds["ts"], axis="lat", weights=weights)

    def test_error_is_raised_when_lat_axis_is_specified_but_lat_is_not_in_weights_dims(
        self,
    ):
        weights = xr.DataArray(
            data=np.ones(4), coords={"lon": self.ds.lon}, dims=["lon"]
        )
        with pytest.raises(KeyError):
            self.ds.spatial._validate_weights(
                self.ds["ts"], axis=["lon", "lat"], weights=weights
            )

    def test_error_is_raised_when_lon_axis_is_specified_but_lon_is_not_in_weights_dims(
        self,
    ):
        weights = xr.DataArray(
            data=np.ones(4), coords={"lat": self.ds.lat}, dims=["lat"]
        )
        with pytest.raises(KeyError):
            self.ds.spatial._validate_weights(
                self.ds["ts"], axis=["lon", "lat"], weights=weights
            )

    def test_error_is_raised_when_weights_lat_and_lon_dims_dont_align_with_data_var_dims(
        self,
    ):
        # Get a slice of the dataset to reduce the size of the dimensions for
        # simpler testing.
        ds = self.ds.isel(lat=slice(0, 3), lon=slice(0, 3))
        weights = xr.DataArray(
            data=np.ones((3, 3)),
            coords={"lat": ds.lat, "lon": ds.lon},
            dims=["lat", "lon"],
        )

        with pytest.raises(ValueError):
            self.ds.spatial._validate_weights(
                self.ds["ts"], axis=["lat", "lon"], weights=weights
            )


class TestSwapLonAxes:
    @pytest.fixture(autouse=True)
    def setup(self):
        self.ds = generate_dataset(cf_compliant=True, has_bounds=True)

    def test_raises_error_with_incorrect_orientation_to_swap_to(self):
        domain = xr.DataArray(
            name="lon_bnds",
            data=np.array([[-65, -5], [-5, 0], [0, 120]]),
            dims=["lon", "bnds"],
            attrs={"is_generated": "True"},
        )
        with pytest.raises(ValueError):
            self.ds.spatial._swap_lon_axis(domain, to=9000)

    def test_swap_chunked_domain_dataarray_from_180_to_360(self):
        domain = xr.DataArray(
            name="lon_bnds",
            data=np.array([[-65, -5], [-5, 0], [0, 120]]),
            dims=["lon", "bnds"],
            attrs={"is_generated": "True"},
        ).chunk(2)

        result = self.ds.spatial._swap_lon_axis(domain, to=360)
        expected = xr.DataArray(
            name="lon_bnds",
            data=np.array([[295, 355], [355, 0], [0, 120]]),
            dims=["lon", "bnds"],
            attrs={"is_generated": "True"},
        )

        assert result.identical(expected)

    def test_swap_chunked_domain_dataarray_from_360_to_180(self):
        domain = xr.DataArray(
            name="lon_bnds",
            data=np.array([[0, 120], [120, 181], [181, 360]]),
            dims=["lon", "bnds"],
            attrs={"is_generated": "True"},
        ).chunk(2)

        result = self.ds.spatial._swap_lon_axis(domain, to=180)
        expected = xr.DataArray(
            name="lon_bnds",
            data=np.array([[0, 120], [120, -179], [-179, 0]]),
            dims=["lon", "bnds"],
            attrs={"is_generated": "True"},
        )

        assert result.identical(expected)

        domain = xr.DataArray(
            name="lon_bnds",
            data=np.array([[-0.25, 120], [120, 359.75]]),
            dims=["lon", "bnds"],
            attrs={"is_generated": "True"},
        ).chunk(2)

        result = self.ds.spatial._swap_lon_axis(domain, to=180)
        expected = xr.DataArray(
            name="lon_bnds",
            data=np.array([[-0.25, 120], [120, -0.25]]),
            dims=["lon", "bnds"],
            attrs={"is_generated": "True"},
        )

        assert result.identical(expected)

    def test_swap_domain_dataarray_from_180_to_360(self):
        domain = xr.DataArray(
            name="lon_bnds",
            data=np.array([[-65, -5], [-5, 0], [0, 120]]),
            dims=["lon", "bnds"],
            attrs={"is_generated": "True"},
        )

        result = self.ds.spatial._swap_lon_axis(domain, to=360)
        expected = xr.DataArray(
            name="lon_bnds",
            data=np.array([[295, 355], [355, 0], [0, 120]]),
            dims=["lon", "bnds"],
            attrs={"is_generated": "True"},
        )

        assert result.identical(expected)

    def test_swap_domain_dataarray_from_360_to_180(self):
        domain = xr.DataArray(
            name="lon_bnds",
            data=np.array([[0, 120], [120, 181], [181, 360]]),
            dims=["lon", "bnds"],
            attrs={"is_generated": "True"},
        )

        result = self.ds.spatial._swap_lon_axis(domain, to=180)
        expected = xr.DataArray(
            name="lon_bnds",
            data=np.array([[0, 120], [120, -179], [-179, 0]]),
            dims=["lon", "bnds"],
            attrs={"is_generated": "True"},
        )

        assert result.identical(expected)

        domain = xr.DataArray(
            name="lon_bnds",
            data=np.array([[-0.25, 120], [120, 359.75]]),
            dims=["lon", "bnds"],
            attrs={"is_generated": "True"},
        )

        result = self.ds.spatial._swap_lon_axis(domain, to=180)
        expected = xr.DataArray(
            name="lon_bnds",
            data=np.array([[-0.25, 120], [120, -0.25]]),
            dims=["lon", "bnds"],
            attrs={"is_generated": "True"},
        )

        assert result.identical(expected)

    def test_swap_region_ndarray_from_180_to_360(self):
        result = self.ds.spatial._swap_lon_axis(np.array([-65, 0, 120]), to=360)
        expected = np.array([295, 0, 120])

        assert np.array_equal(result, expected)

        result = self.ds.spatial._swap_lon_axis(np.array([-180, 0, 180]), to=360)
        expected = np.array([180, 0, 180])

        assert np.array_equal(result, expected)

    def test_swap_region_ndarray_from_360_to_180(self):
        result = self.ds.spatial._swap_lon_axis(np.array([0, 120, 181, 360]), to=180)
        expected = np.array([0, 120, -179, 0])

        assert np.array_equal(result, expected)

        result = self.ds.spatial._swap_lon_axis(np.array([-0.25, 120, 359.75]), to=180)
        expected = np.array([-0.25, 120, -0.25])

        assert np.array_equal(result, expected)


class TestGetWeights:
    @pytest.fixture(autouse=True)
    def setup(self):
        self.ds = generate_dataset(cf_compliant=True, has_bounds=True)

    def test_area_weights_for_region_within_lat_and_lon(self):
        result = self.ds.spatial._get_weights(
            axis=["lat", "lon"], lat_bounds=(-5, 5), lon_bounds=(-170, -120)
        )
        expected = xr.DataArray(
            data=np.array(
                [
                    [0.0, 0.0, 0.0, 0.0],
                    [0.0, 0.0, 4.35778714, 0.0],
                    [0.0, 0.0, 4.35778714, 0.0],
                    [0.0, 0.0, 0.0, 0.0],
                ]
            ),
            coords={"lat": self.ds.lat, "lon": self.ds.lon},
            dims=["lat", "lon"],
        )

        xr.testing.assert_allclose(result, expected)

    def test_area_weights_for_region_within_lat(self):
        result = self.ds.spatial._get_weights(
            axis=["lat", "lon"], lat_bounds=(-5, 5), lon_bounds=None
        )
        expected = xr.DataArray(
            data=np.array(
                [
                    [0.0, 0.0, 0.0, 0.0],
                    [0.16341702, 15.52461668, 15.52461668, 0.16341702],
                    [0.16341702, 15.52461668, 15.52461668, 0.16341702],
                    [0.0, 0.0, 0.0, 0.0],
                ]
            ),
            coords={"lat": self.ds.lat, "lon": self.ds.lon},
            dims=["lat", "lon"],
        )

        xr.testing.assert_allclose(result, expected)

    def test_area_weights_for_region_within_lon(self):
        expected = xr.DataArray(
            data=np.array(
                [
                    [0.0, 0.0, 0.00297475, 0.0],
                    [0.0, 0.0, 49.99702525, 0.0],
                    [0.0, 0.0, 49.99702525, 0.0],
                    [0.0, 0.0, 0.00297475, 0.0],
                ]
            ),
            coords={"lat": self.ds.lat, "lon": self.ds.lon},
            dims=["lat", "lon"],
        )
        result = self.ds.spatial._get_weights(
            axis=["lat", "lon"], lat_bounds=None, lon_bounds=(-170, -120)
        )

        xr.testing.assert_allclose(result, expected)


class TestGetLongitudeWeights:
    @pytest.fixture(autouse=True)
    def setup(self):
        self.ds = generate_dataset(cf_compliant=True, has_bounds=True)

<<<<<<< HEAD
    def test_returns_weights_for_region_in_lon(self):
        # Longitude axes orientation swaps from (-180, 180) to (0, 360).
        result = self.ds.spatial._get_longitude_weights(
            domain_bounds=self.ds.lon_bnds.copy(),
            region_bounds=np.array([-170.0, -120.0]),
        )

=======
    def test_returns_area_weights_for_region_within_lon(self):
>>>>>>> 3e7e9dc1
        expected = xr.DataArray(
            data=np.array([0.0, 0.0, 50.0, 0.0]),
            coords={"lon": self.ds.lon},
            dims=["lon"],
        )
<<<<<<< HEAD

        xr.testing.assert_allclose(result, expected)

    def test_weights_for_region_in_lon_domain_with_both_spanning_p_meridian(self):
        ds = self.ds.copy()
        # Domain spans prime meridian.
        ds.lon_bnds.data[:] = np.array([[359, 1], [1, 90], [90, 180], [180, 359]])

        result = ds.spatial._get_longitude_weights(
            domain_bounds=ds.lon_bnds,
            # Region spans prime meridian.
            region_bounds=np.array([359, 1]),
        )
        expected = xr.DataArray(
            data=np.array([2.0, 0.0, 0.0, 0.0]),
            coords={"lon": ds.lon},
            dims=["lon"],
=======
        # Longitude axes orientation swaps from (-180, 180) to (0, 360).
        result = self.ds.spatial._get_longitude_weights(
            domain_bounds=self.ds.lon_bnds.copy(),
            region_bounds=np.array([-170.0, -120.0]),
>>>>>>> 3e7e9dc1
        )

        xr.testing.assert_allclose(result, expected)

<<<<<<< HEAD
    def test_weights_for_region_in_lon_domain_with_domain_spanning_p_meridian(self):
        ds = self.ds.copy()
        # Domain spans prime meridian.
        ds.lon_bnds.data[:] = np.array([[359, 1], [1, 90], [90, 180], [180, 359]])

        # Longitude axes orientation swaps from (-180, 180) to (0, 360).
        result = ds.spatial._get_longitude_weights(
            domain_bounds=ds.lon_bnds,
            region_bounds=np.array([-170.0, -120.0]),
        )
        expected = xr.DataArray(
            data=np.array([0.0, 0.0, 0.0, 50.0]),
            coords={"lon": ds.lon},
            dims=["lon"],
        )

        xr.testing.assert_allclose(result, expected)

    def test_weights_for_region_in_lon_domain_with_region_spanning_p_meridian(self):
        ds = self.ds.copy()

        result = ds.spatial._get_longitude_weights(
            domain_bounds=ds.lon_bnds,
            # Region spans prime meridian.
            region_bounds=np.array([359, 1]),
        )
        expected = xr.DataArray(
            data=np.array([1.875, 0.0625, 0.0, 0.0625]),
            coords={"lon": ds.lon},
            dims=["lon"],
=======
    def test_returns_area_weights_for_region_within_lon_including_prime_meridian_cell(
        self,
    ):
        ds = self.ds.copy()
        ds.lon_bnds.data[:] = np.array([[359, 1], [1, 90], [90, 180], [180, 359]])

        expected = xr.DataArray(
            data=np.array([0.0, 0.0, 0.0, 50.0]),
            coords={"lon": self.ds.lon},
            dims=["lon"],
        )

        # Longitude axes orientation swaps from (-180, 180) to (0, 360).
        result = self.ds.spatial._get_longitude_weights(
            domain_bounds=self.ds.lon_bnds,
            region_bounds=np.array([-170.0, -120.0]),
>>>>>>> 3e7e9dc1
        )

        xr.testing.assert_allclose(result, expected)

    def test_weights_all_longitudes_for_equal_region_bounds(self):
        expected = xr.DataArray(
            data=np.array(
                [1.875, 178.125, 178.125, 1.875],
            ),
            coords={"lon": self.ds.lon},
            dims=["lon"],
        )
        result = self.ds.spatial._get_longitude_weights(
            domain_bounds=self.ds.lon_bnds.copy(),
            region_bounds=np.array([0.0, 360.0]),
        )

        xr.testing.assert_allclose(result, expected)

    def test_weights_all_longitudes_for_explicit_equal_region_bounds(self):
        expected = xr.DataArray(
            data=np.array(
                [1.875, 178.125, 178.125, 1.875],
            ),
            coords={"lon": self.ds.lon},
            dims=["lon"],
        )
        result = self.ds.spatial._get_longitude_weights(
            domain_bounds=self.ds.lon_bnds.copy(), region_bounds=np.array([10.0, 10.0])
        )

        xr.testing.assert_allclose(result, expected)


class TestGetLatitudeWeights:
    @pytest.fixture(autouse=True)
    def setup(self):
        self.ds = generate_dataset(cf_compliant=True, has_bounds=True)

<<<<<<< HEAD
    def test_weights_for_region_within_lat(self):
=======
    def test_returns_area_weights_for_region_within_lat(self):
>>>>>>> 3e7e9dc1
        expected = xr.DataArray(
            data=np.array([0.0, 0.087156, 0.087156, 0.0]),
            coords={"lat": self.ds.lat},
            dims=["lat"],
        )
        result = self.ds.spatial._get_latitude_weights(
            domain_bounds=self.ds.lat_bnds, region_bounds=np.array([-5.0, 5.0])
        )

        xr.testing.assert_allclose(result, expected)


class TestValidateDomainBounds:
    @pytest.fixture(autouse=True)
    def setup(self):
        self.ds = generate_dataset(cf_compliant=True, has_bounds=True)

    def test_raises_error_if_low_bounds_exceeds_high_bound(self):
        domain_bounds = xr.DataArray(
            name="lon_bnds",
            data=np.array([[1, 0], [1, 2], [2, 3], [3, 4]]),
            dims=["lon", "bnds"],
        )
        with pytest.raises(ValueError):
            self.ds.spatial._validate_domain_bounds(domain_bounds)


class TestAlignLongitudeto360Axis:
    @pytest.fixture(autouse=True)
    def setup(self):
        self.ds = generate_dataset(cf_compliant=True, has_bounds=True)

    def test_raises_error_if_bounds_below_0(self):
        domain_bounds = xr.DataArray(
            name="lon_bnds",
            data=np.array([[-1, 1], [1, 90], [90, 180], [180, 359]]),
            dims=["lon", "bnds"],
        )
        with pytest.raises(ValueError):
            self.ds.spatial._align_longitude_to_360_axis(domain_bounds)

    def test_raises_error_if_bounds_above_360(self):
        domain_bounds = xr.DataArray(
            name="lon_bnds",
            data=np.array([[359, 361], [1, 90], [90, 180], [180, 359]]),
            dims=["lon", "bnds"],
        )
        with pytest.raises(ValueError):
            self.ds.spatial._align_longitude_to_360_axis(domain_bounds)

    def test_raises_error_if_multiple_bounds_span_prime_meridian(self):
        domain_bounds = xr.DataArray(
            name="lon_bnds",
            data=np.array([[359, 1], [1, 90], [90, 180], [180, 2]]),
            dims=["lon", "bnds"],
        )
        with pytest.raises(ValueError):
            self.ds.spatial._align_longitude_to_360_axis(domain_bounds)

    def test_extends_bounds_array_for_cell_spanning_prime_meridian(self):
        domain_bounds = xr.DataArray(
            name="lon_bnds",
            data=np.array([[359, 1], [1, 90], [90, 180], [180, 359]]),
            dims=["lon", "bnds"],
        )
        expected_index = 0

        expected_bounds = xr.DataArray(
            name="lon_bnds",
            data=np.array([[0, 1], [1, 90], [90, 180], [180, 359], [359, 360]]),
            dims=["lon", "bnds"],
        )

        result_bounds, result_index = self.ds.spatial._align_longitude_to_360_axis(
            domain_bounds
        )

        assert (result_bounds.identical(expected_bounds)) & (
            result_index == expected_index
        )

    def test_returns_original_array_if_no_cell_spans_prime_meridian(self):
        domain_bounds = xr.DataArray(
            name="lon_bnds",
            data=np.array([[0, 1], [1, 90], [90, 180], [180, 360]]),
            dims=["lon", "bnds"],
        )

        result_bounds, result_index = self.ds.spatial._align_longitude_to_360_axis(
            domain_bounds
        )

        assert result_bounds.identical(domain_bounds)
        assert result_index is None

    def test_retains_total_weight(self):
        # construct array spanning 0 to 360
        domain_bounds = xr.DataArray(
            name="lon_bnds",
            data=np.array([[359, 1], [1, 90], [90, 180], [180, 359]]),
            dims=["lon", "bnds"],
        )

        result_bounds, null = self.ds.spatial._align_longitude_to_360_axis(
            domain_bounds
        )

        dbdiff = np.sum(np.array(result_bounds[:, 1] - result_bounds[:, 0]))

        assert dbdiff == 360.0


class TestCalculateWeights:
    @pytest.fixture(autouse=True)
    def setup(self):
        self.ds = generate_dataset(cf_compliant=True, has_bounds=True)

    def test_returns_weights_as_the_absolute_difference_of_upper_and_lower_bounds(self):
        lat = xr.DataArray(
            name="lat",
            data=np.array([-90.0, -88.75, 88.75, 90.0]),
            coords={"lat": np.array([-90.0, -88.75, 88.75, 90.0])},
            dims=["lat"],
        )
        lat_bounds = xr.DataArray(
            data=np.array(
                [[-90.0, -89.375], [-89.375, 0.0], [0.0, 89.375], [89.375, 90.0]]
            ),
            coords={"lat": lat},
            dims=["lat", "bnds"],
        )

        result = self.ds.spatial._calculate_weights(lat_bounds)
        expected = xr.DataArray(
            data=np.array([0.625, 89.375, 89.375, 0.625]),
            coords={"lat": lat},
            dims=["lat"],
        )
        assert result.identical(expected)


class TestScaleDimToRegion:
    @pytest.fixture(autouse=True)
    def setup(self):
        self.ds = generate_dataset(cf_compliant=True, has_bounds=True)

    def test_scales_chunked_lat_bounds_when_not_wrapping_around_prime_meridian(self):
        domain_bounds = xr.DataArray(
            name="lat_bnds",
            data=np.array(
                [[-90, -89.375], [-89.375, 0.0], [0.0, 89.375], [89.375, 90]]
            ),
            coords={"lat": self.ds.lat},
            dims=["lat", "bnds"],
        ).chunk(2)

        result = self.ds.spatial._scale_domain_to_region(
            domain_bounds=domain_bounds, region_bounds=np.array([-5, 5])
        )
        expected = xr.DataArray(
            name="lat_bnds",
            data=np.array([[-5.0, -5.0], [-5.0, 0.0], [0.0, 5.0], [5.0, 5.0]]),
            coords={"lat": self.ds.lat},
            dims=["lat", "bnds"],
        )

        assert result.identical(expected)

    def test_scales_chunked_lon_bounds_when_not_wrapping_around_prime_meridian(self):
        domain_bounds = xr.DataArray(
            name="lon_bnds",
            data=np.array(
                [
                    [359.0625, 360.9375],
                    [0.9375, 179.0625],
                    [179.0625, 357.1875],
                    [357.1875, 359.0625],
                ]
            ),
            coords={"lat": self.ds.lat},
            dims=["lat", "bnds"],
        ).chunk(2)

        result = self.ds.spatial._scale_domain_to_region(
            domain_bounds=domain_bounds, region_bounds=np.array([190, 240])
        )
        expected = xr.DataArray(
            name="lon_bnds",
            data=np.array(
                [[240.0, 240.0], [190.0, 190.0], [190.0, 240.0], [240.0, 240.0]]
            ),
            coords={"lat": self.ds.lat},
            dims=["lat", "bnds"],
        )
        assert result.identical(expected)

    def test_scales_lat_bounds_when_not_wrapping_around_prime_meridian(self):
        domain_bounds = xr.DataArray(
            name="lat_bnds",
            data=np.array(
                [[-90, -89.375], [-89.375, 0.0], [0.0, 89.375], [89.375, 90]]
            ),
            coords={"lat": self.ds.lat},
            dims=["lat", "bnds"],
        )

        result = self.ds.spatial._scale_domain_to_region(
            domain_bounds=domain_bounds, region_bounds=np.array([-5, 5])
        )
        expected = xr.DataArray(
            name="lat_bnds",
            data=np.array([[-5.0, -5.0], [-5.0, 0.0], [0.0, 5.0], [5.0, 5.0]]),
            coords={"lat": self.ds.lat},
            dims=["lat", "bnds"],
        )

        assert result.identical(expected)

    def test_scales_lon_bounds_when_not_wrapping_around_prime_meridian(self):
        domain_bounds = xr.DataArray(
            name="lon_bnds",
            data=np.array(
                [
                    [359.0625, 360.9375],
                    [0.9375, 179.0625],
                    [179.0625, 357.1875],
                    [357.1875, 359.0625],
                ]
            ),
            coords={"lat": self.ds.lat},
            dims=["lat", "bnds"],
        )

        result = self.ds.spatial._scale_domain_to_region(
            domain_bounds=domain_bounds, region_bounds=np.array([190, 240])
        )
        expected = xr.DataArray(
            name="lon_bnds",
            data=np.array(
                [[240.0, 240.0], [190.0, 190.0], [190.0, 240.0], [240.0, 240.0]]
            ),
            coords={"lat": self.ds.lat},
            dims=["lat", "bnds"],
        )

        assert result.identical(expected)

    def test_scales_lon_bounds_when_wrapping_around_prime_meridian(self):
        domain_bounds = xr.DataArray(
            name="lon_bnds",
            data=np.array(
                [
                    # Does not apply to any conditional.
                    [359.0625, 360.9375],
                    # Grid cells stradling upper boundary.
                    [0.9375, 179.0625],
                    # Grid cells in between boundaries.
                    [179.0625, 357.1875],
                    # Grid cell straddling lower boundary.
                    [357.1875, 359.0625],
                ]
            ),
            coords={"lat": self.ds.lat},
            dims=["lat", "bnds"],
        )

        result = self.ds.spatial._scale_domain_to_region(
            domain_bounds=domain_bounds, region_bounds=np.array([357.5, 10.0])
        )
        expected = xr.DataArray(
            name="lon_bnds",
            data=np.array(
                [
                    # Does not apply to any conditional.
                    [359.0625, 360.9375],
                    # Grid cells stradling upper boundary.
                    [0.9375, 10.0],
                    # Grid cells in between boundaries.
                    [10.0, 10.0],
                    # Grid cell straddling lower boundary.
                    [357.5, 359.0625],
                ]
            ),
            coords={"lat": self.ds.lat},
            dims=["lat", "bnds"],
        )

        assert result.identical(expected)


class TestCombineWeights:
    @pytest.fixture(autouse=True)
    def setup(self):
        self.ds = generate_dataset(cf_compliant=True, has_bounds=True)
        self.axis_weights = {
            "lat": xr.DataArray(
                name="lat_wts",
                data=np.array([1, 2, 3, 4]),
                coords={"lat": self.ds.lat},
                dims=["lat"],
            ),
            "lon": xr.DataArray(
                name="lon_wts",
                data=np.array([1, 2, 3, 4]),
                coords={"lon": self.ds.lon},
                dims=["lon"],
            ),
        }

    def test_weights_for_single_axes_is_the_same(self):
        axis_weights = self.axis_weights
        del axis_weights["lon"]

        result = self.ds.spatial._combine_weights(axis_weights=self.axis_weights)
        expected = self.axis_weights["lat"]

        assert result.identical(expected)

    def test_weights_for_multiple_axes_is_a_matrix_multiplication(self):
        result = self.ds.spatial._combine_weights(axis_weights=self.axis_weights)
        expected = xr.DataArray(
            data=np.array([[1, 2, 3, 4], [2, 4, 6, 8], [3, 6, 9, 12], [4, 8, 12, 16]]),
            coords={"lat": self.ds.lat, "lon": self.ds.lon},
            dims=["lat", "lon"],
        )

        assert result.identical(expected)


class TestAverager:
    @pytest.fixture(autouse=True)
    def setup(self):
        self.ds = generate_dataset(cf_compliant=True, has_bounds=True)

    def test_chunked_weighted_avg_over_lat_and_lon_axes(self):
        ds = self.ds.copy().chunk(2)

        weights = xr.DataArray(
            data=np.array([[1, 2, 3, 4], [2, 4, 6, 8], [3, 6, 9, 12], [4, 8, 12, 16]]),
            coords={"lat": ds.lat, "lon": ds.lon},
            dims=["lat", "lon"],
        )

        result = ds.spatial._averager(ds.ts, axis=["lat", "lon"], weights=weights)
        expected = xr.DataArray(
            name="ts", data=np.ones(12), coords={"time": ds.time}, dims=["time"]
        )

        assert result.identical(expected)

    def test_weighted_avg_over_lat_axes(self):
        weights = xr.DataArray(
            name="lat_wts",
            data=np.array([1, 2, 3, 4]),
            coords={"lat": self.ds.lat},
            dims=["lat"],
        )

        result = self.ds.spatial._averager(self.ds.ts, axis=["lat"], weights=weights)
        expected = xr.DataArray(
            name="ts",
            data=np.ones((12, 4)),
            coords={"time": self.ds.time, "lon": self.ds.lon},
            dims=["time", "lon"],
        )

        assert result.identical(expected)

    def test_weighted_avg_over_lon_axes(self):
        weights = xr.DataArray(
            name="lon_wts",
            data=np.array([1, 2, 3, 4]),
            coords={"lon": self.ds.lon},
            dims=["lon"],
        )

        result = self.ds.spatial._averager(self.ds.ts, axis=["lon"], weights=weights)
        expected = xr.DataArray(
            name="ts",
            data=np.ones((12, 4)),
            coords={"time": self.ds.time, "lat": self.ds.lat},
            dims=["time", "lat"],
        )

        assert result.identical(expected)

    def test_weighted_avg_over_lat_and_lon_axes(self):
        weights = xr.DataArray(
            data=np.array([[1, 2, 3, 4], [2, 4, 6, 8], [3, 6, 9, 12], [4, 8, 12, 16]]),
            coords={"lat": self.ds.lat, "lon": self.ds.lon},
            dims=["lat", "lon"],
        )

        result = self.ds.spatial._averager(
            self.ds.ts, axis=["lat", "lon"], weights=weights
        )
        expected = xr.DataArray(
            name="ts", data=np.ones(12), coords={"time": self.ds.time}, dims=["time"]
        )

        assert result.identical(expected)<|MERGE_RESOLUTION|>--- conflicted
+++ resolved
@@ -459,23 +459,17 @@
     def setup(self):
         self.ds = generate_dataset(cf_compliant=True, has_bounds=True)
 
-<<<<<<< HEAD
     def test_returns_weights_for_region_in_lon(self):
         # Longitude axes orientation swaps from (-180, 180) to (0, 360).
         result = self.ds.spatial._get_longitude_weights(
             domain_bounds=self.ds.lon_bnds.copy(),
             region_bounds=np.array([-170.0, -120.0]),
         )
-
-=======
-    def test_returns_area_weights_for_region_within_lon(self):
->>>>>>> 3e7e9dc1
         expected = xr.DataArray(
             data=np.array([0.0, 0.0, 50.0, 0.0]),
             coords={"lon": self.ds.lon},
             dims=["lon"],
         )
-<<<<<<< HEAD
 
         xr.testing.assert_allclose(result, expected)
 
@@ -493,17 +487,9 @@
             data=np.array([2.0, 0.0, 0.0, 0.0]),
             coords={"lon": ds.lon},
             dims=["lon"],
-=======
-        # Longitude axes orientation swaps from (-180, 180) to (0, 360).
-        result = self.ds.spatial._get_longitude_weights(
-            domain_bounds=self.ds.lon_bnds.copy(),
-            region_bounds=np.array([-170.0, -120.0]),
->>>>>>> 3e7e9dc1
-        )
-
+          
         xr.testing.assert_allclose(result, expected)
 
-<<<<<<< HEAD
     def test_weights_for_region_in_lon_domain_with_domain_spanning_p_meridian(self):
         ds = self.ds.copy()
         # Domain spans prime meridian.
@@ -534,24 +520,6 @@
             data=np.array([1.875, 0.0625, 0.0, 0.0625]),
             coords={"lon": ds.lon},
             dims=["lon"],
-=======
-    def test_returns_area_weights_for_region_within_lon_including_prime_meridian_cell(
-        self,
-    ):
-        ds = self.ds.copy()
-        ds.lon_bnds.data[:] = np.array([[359, 1], [1, 90], [90, 180], [180, 359]])
-
-        expected = xr.DataArray(
-            data=np.array([0.0, 0.0, 0.0, 50.0]),
-            coords={"lon": self.ds.lon},
-            dims=["lon"],
-        )
-
-        # Longitude axes orientation swaps from (-180, 180) to (0, 360).
-        result = self.ds.spatial._get_longitude_weights(
-            domain_bounds=self.ds.lon_bnds,
-            region_bounds=np.array([-170.0, -120.0]),
->>>>>>> 3e7e9dc1
         )
 
         xr.testing.assert_allclose(result, expected)
@@ -591,11 +559,7 @@
     def setup(self):
         self.ds = generate_dataset(cf_compliant=True, has_bounds=True)
 
-<<<<<<< HEAD
     def test_weights_for_region_within_lat(self):
-=======
-    def test_returns_area_weights_for_region_within_lat(self):
->>>>>>> 3e7e9dc1
         expected = xr.DataArray(
             data=np.array([0.0, 0.087156, 0.087156, 0.0]),
             coords={"lat": self.ds.lat},

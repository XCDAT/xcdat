--- conflicted
+++ resolved
@@ -25,7 +25,6 @@
 
         self.ds.xcdat._dataset.identical(self.ds)
 
-<<<<<<< HEAD
     def test_regrid(self):
         ds = self.ds_with_bnds.copy()
 
@@ -34,14 +33,13 @@
         result = ds.xcdat.regrid("ts", out_grid, "xesmf", method="bilinear")
 
         assert result.ts.shape == (12, 45, 72)
-=======
+
 
 class TestSpatialAvgAccessor:
     @pytest.fixture(autouse=True)
     def setup(self):
         self.ds = generate_dataset(cf_compliant=True, has_bounds=False)
         self.ds_with_bnds = generate_dataset(cf_compliant=True, has_bounds=True)
->>>>>>> 1fdc8a97
 
     def test_weighted_spatial_average_for_lat_and_lon_region(self):
         ds = self.ds_with_bnds.copy()
